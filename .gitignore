/target
<<<<<<< HEAD

.idea/
*.ipr
*.iwl
*.iml

*~
=======
.classpath
.project
.settings
bin
>>>>>>> 4d006083
<|MERGE_RESOLUTION|>--- conflicted
+++ resolved
@@ -1,15 +1,12 @@
 /target
-<<<<<<< HEAD
+.classpath
+.project
+.settings
+bin
 
 .idea/
 *.ipr
 *.iwl
 *.iml
 
-*~
-=======
-.classpath
-.project
-.settings
-bin
->>>>>>> 4d006083
+*~